--- conflicted
+++ resolved
@@ -28,11 +28,7 @@
 	from pyday_night_funkin.core.types import Numeric
 
 
-<<<<<<< HEAD
 __version__ = "0.0.37"
-=======
-__version__ = "0.0.36-dev-E"
->>>>>>> 945431c0
 
 
 class _FPSData:
@@ -146,8 +142,8 @@
 		self._pending_scene_stack_additions = []
 
 		# Push initial scene
-		#self.push_scene(TitleScene)
-		self.push_scene(TestScene)
+		self.push_scene(TitleScene)
+		#self.push_scene(TestScene)
 		#self.push_scene(TriangleScene)
 
 	def _on_scene_stack_change(self) -> None:
